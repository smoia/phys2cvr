nibabel
numpy>=1.9.3
matplotlib>=3.1.1
peakdet
scipy
<<<<<<< HEAD
pillow>=10.3.0 # not directly required, pinned by Snyk to avoid a vulnerability
=======
fonttools>=4.43.0 # not directly required, pinned by Snyk to avoid a vulnerability
>>>>>>> 9507b4dc
<|MERGE_RESOLUTION|>--- conflicted
+++ resolved
@@ -3,8 +3,5 @@
 matplotlib>=3.1.1
 peakdet
 scipy
-<<<<<<< HEAD
 pillow>=10.3.0 # not directly required, pinned by Snyk to avoid a vulnerability
-=======
-fonttools>=4.43.0 # not directly required, pinned by Snyk to avoid a vulnerability
->>>>>>> 9507b4dc
+fonttools>=4.43.0 # not directly required, pinned by Snyk to avoid a vulnerability