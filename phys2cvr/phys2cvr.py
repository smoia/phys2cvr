#!/usr/bin/env python3
"""
Main file for phys2cvr.

Attributes
----------
LGR :
    Logger
"""

import datetime
import logging
import os
import sys
from copy import deepcopy

import numpy as np
from peakdet.io import load_physio

from phys2cvr import _version, io, signal, stats
from phys2cvr.cli.run import _check_opt_conf, _get_parser
from phys2cvr.io import EXT_1D, EXT_NIFTI

LGR = logging.getLogger(__name__)
LGR.setLevel(logging.INFO)


def save_bash_call(fname, outdir):
    """
    Save the bash call into file `p2d_call.sh`.

    Parameters
    ----------
    outdir : str or path, optional
        output directory
    """
    arg_str = " ".join(sys.argv[1:])
    call_str = f"phys2cvr {arg_str}"
    if outdir:
        outdir = os.path.abspath(outdir)
    else:
        outdir = os.path.join(os.path.split(fname)[0], "phys2cvr")
    log_path = os.path.join(outdir, "logs")
    os.makedirs(log_path, exist_ok=True)
    isotime = datetime.datetime.now().strftime("%Y-%m-%dT%H%M%S")
    fname, _ = io.check_ext(".nii.gz", os.path.basename(fname), remove=True)
    f = open(os.path.join(log_path, f"p2c_call_{fname}_{isotime}.sh"), "a")
    f.write(f"#!bin/bash \n{call_str}")
    f.close()


def phys2cvr(
    fname_func,
    fname_co2=None,
    fname_pidx=None,
    fname_roi=None,
    fname_mask=None,
    outdir=None,
    freq=None,
    tr=None,
    trial_len=None,
    n_trials=None,
    abs_xcorr=False,
    skip_xcorr=False,
    highcut=0.04,
    lowcut=0.02,
    butter_order=9,
    apply_filter=False,
    run_regression=False,
    lagged_regression=True,
    r2model="full",
    lag_max=None,
    lag_step=None,
    legacy=False,
    l_degree=0,
    denoise_matrix_file=[],
    orthogonalised_matrix_file=[],
    extra_matrix_file=[],
    scale_factor=None,
    lag_map=None,
    regr_dir=None,
    run_conv=True,
    quiet=False,
    debug=False,
):
    """
    Run main workflow of phys2cvr.

    Parameters
    ----------
    fname_func : str or path
        Filename of the functional input (nifti or txt)
    fname_co2 : str or path, optional
        Filename of the CO2 (physiological regressor) timeseries.
        Can be either peakdet's output or a txt file.
        If not declared, phys2cvr will consider the average temporal value
        from the input.
        Default: empty
    fname_pidx : str or path, optional
        Filename of the CO2 (physiological regressor) timeseries' PEAKS.
        Required if CO2 file is a txt AND the convolution step is not skipped.
        If not declared AND the convolution step is not skipped, raises an exception.
        Default: empty
    fname_roi : str or path, optional
        Filename of the roi in a nifti volume.
        If declared, phys2cvr will use these voxels .
        If not, phys2cvr will use a mask, either the declared one or estimated
        from the functional input.
        Ignored if input is a txt file.
        Default: empty
    fname_mask : str or path, optional
        Filename of the mask in a nifti volume.
        If declared, phys2cvr will run only on these voxels.
        If not, phys2cvr will estimate a mask from the functional input.
        Ignored if input is a txt file.
        Default: empty
    outdir : str or path, optional
        Output directory
        Default: the directory where `fname_func` is.
    freq : str, int, or float, optional
        Sample frequency of the CO2 regressor. Required if CO2 input is TXT file.
        If declared with peakdet file, it will overwrite the file frequency.
    tr : str, int, or float, optional
        TR of the timeseries. Required if input is TXT file.
        If declared with nifti file, it will overwrite the file TR.
    trial_len : str or int, optional
        Length of each single trial for tasks that have more than one
        (E.g. BreathHold, CO2 challenges, ...)
        Used to improve cross correlation estimation.
        Default: None
    n_trials : str or int, optional
        Number of trials in the task.
        Default: None
    abs_xcorr : bool, optional
        If True, the cross correlation will consider max(abs(xcorr)).
        If False, the cross correlation will consider max(xcorr).
        Default: False
    skip_xcorr : bool, optional
        If True, skip the cross correlation step.
        Default: False
    highcut : str, int, or float, optional
        High frequency limit for filter.
        Required if applying a filter.
        Default: 0.02
    lowcut : str, int, or float, optional
        Low frequency limit for filter.
        Required if applying a filter.
        Default: 0.04
    butter_order : int, optional
        Butterworth filter order.
        Default: 9
    apply_filter : bool, optional
        Apply a Butterworth filter to the functional input.
        Default: False
    run_regression : bool, optional
        Also run the regression step within phys2cvr.
        By default, phys2cvr will only estimate the regressor(s) of interest.
        Default: False
    lagged_regression : bool, optional
        Estimates regressors to run a lagged regression approach.
        If `run_regression` is True, also run the lagged regression.
        Can be turned off.
        Default: True
    r2model : 'full', 'partial' or 'intercept', optional
        Submit the model of the R^2 the regression should return (hence, which
        R^2 model the lag regression should be based on).
        Possible options are 'full', 'partial', 'intercept'.
        See `stats.regression` help to understand them.
        Default: 'full'
    lag_max : int or float, optional
        Limits (both positive and negative) of the temporal area to explore,
        expressed in seconds (e.g. ±9 seconds). Caution: this is not a pythonic
        range, but a real range, i.e. the upper limit is included (e.g. [-9, +9]).
        Default: None
    lag_step : int or float, optional
        Step of the lag to take into account in seconds.
        Default: None
    legacy : bool, optional
        If True, use pythonic ranges when creating the regressors, i.e. exclude
        the upper range (e.g. [-9, +9) ).
        Default: False
    l_degree : int, optional
        Only used if performing the regression step.
        Highest order of the Legendre polynomial to add to the denoising matrix.
        phys2cvr will add all polynomials up to the specified order
        (e.g. if user specifies 3, orders 0, 1, 2, and 3 will be added).
        Default is 0, which will model only the mean of the timeseries.
    denoise_matrix_file : list of str(s) or path(s), optional
        Add one or multiple denoising matrices to the regression model.
        Ignored if not performing the regression step.
    orthogonalised_matrix_file : list of str(s) or path(s), optional
        Add one or multiple denoising matrices to the regression model,
        AFTER orthogonalising them w.r.t. the task, the denoise matrix,
        and the extra matrix.
        Ignored if not performing the regression step.
    extra_matrix_file : list of str(s) or path(s), optional
        Add one or multiple extra matrices to use in the orthogonalisation step.
        These matrices will not be added to the final regression model.
        Ignored if not performing the regression step.
    scale_factor : str, int, or float, optional
        A scale factor to apply to the CVR map before exporting it.
        Useful when using inputs recorded/stored in Volts that have a meaningful
        unit of measurement otherwise, e.g. (CO2 traces in mmHg).
        V->mmHg: CO2[mmHg] = (Patm-Pvap)[mmHg] * 10*CO2[V]/100[V]
        Default: None
    lag_map : str or path, optional
        Filename of a lag map to get lags from.
        Ignored if not running a lagged-GLM regression.
        Default: None
    regr_dir : str, optional
        Directory containing pre-generated lagged regressors, useful
        to (re-)run a GLM analysis.
        Default: None
    run_conv : bool, optional
        Run the convolution of the physiological trace.
        Can be turned off
        Default: True
    quiet : bool, optional
        Return to screen only warnings and errors.
        Default: False
    debug : bool, optional
        Return to screen more output.
        Default: False

    Raises
    ------
    ValueError
        - If the order of Legendre Polynomials is < 0.
        - If a wrong R^2 model was specified.
        - If functional nifti file is not at least 4D.
        - If mask was specified but it has different dimensions than the
            functional nifti file.
        - If ROI was specified but it has different dimensions than the
            functional nifti file.
        - If a lag map was specified but it has different dimensions than the
            functional nifti file.
        - If a lag map was specified, lag_step was not, and the lag map seems
            to have different lag_steps inside.
    NotImplementedError
        - If a file type is not supported yet.
    NameError
        - If functional timeseries is lacking TR and the latter was not specified.
        - If physiological file is a txt file and no peaks were provided.
        - If physiological file is lacking frequency and the latter was not specified.
    """
    # If lagged regression is selected, make sure run_regression is true.
    if lagged_regression:
        run_regression = True
    # Add logger and suff
    if outdir:
        outdir = os.path.abspath(outdir)
    else:
        outdir = os.path.join(os.path.split(fname_func)[0], "phys2cvr")
    outdir = os.path.abspath(outdir)
    petco2log_path = os.path.join(outdir, "logs")
    os.makedirs(petco2log_path, exist_ok=True)

    # Create logfile name
    basename = "phys2cvr_"
    extension = "tsv"
    isotime = datetime.datetime.now().strftime("%Y-%m-%dT%H%M%S")
    logname = os.path.join(petco2log_path, f"{basename}{isotime}.{extension}")

    # Set logging format
    log_formatter = logging.Formatter(
        "%(asctime)s\t%(name)-12s\t%(levelname)-8s\t%(message)s",
        datefmt="%Y-%m-%dT%H:%M:%S",
    )

    # Set up logging file and open it for writing
    log_handler = logging.FileHandler(logname)
    log_handler.setFormatter(log_formatter)
    sh = logging.StreamHandler()

    if quiet:
        logging.basicConfig(
            level=logging.WARNING,
            handlers=[log_handler, sh],
            format="%(levelname)-10s %(message)s",
        )
    elif debug:
        logging.basicConfig(
            level=logging.DEBUG,
            handlers=[log_handler, sh],
            format="%(levelname)-10s %(message)s",
        )
    else:
        logging.basicConfig(
            level=logging.INFO,
            handlers=[log_handler, sh],
            format="%(levelname)-10s %(message)s",
        )

    version_number = _version.get_versions()["version"]
    LGR.info(f"Currently running phys2cvr version {version_number}")
    LGR.info(f"Input file is {fname_func}")

    # Check func type and read it
    func_is_1d = io.check_ext(EXT_1D, fname_func)
    func_is_nifti = io.check_ext(EXT_NIFTI, fname_func)

    # Check that all input values have right type
    tr = io.if_declared_force_type(tr, "float", "tr")
    freq = io.if_declared_force_type(freq, "float", "freq")
    trial_len = io.if_declared_force_type(trial_len, "int", "trial_len")
    n_trials = io.if_declared_force_type(n_trials, "int", "n_trials")
    highcut = io.if_declared_force_type(highcut, "float", "highcut")
    lowcut = io.if_declared_force_type(lowcut, "float", "lowcut")
    lag_max = io.if_declared_force_type(lag_max, "float", "lag_max")
    lag_step = io.if_declared_force_type(lag_step, "float", "lag_step")
    l_degree = io.if_declared_force_type(l_degree, "int", "l_degree")
    if l_degree < 0:
        raise ValueError(
            "The specified order of the Legendre polynomials must be >= 0."
        )
    scale_factor = io.if_declared_force_type(scale_factor, "float", "scale_factor")
    if r2model not in stats.R2MODEL:
        raise ValueError(
            f"R^2 model {r2model} not supported. Supported models "
            f"are {stats.R2MODEL}"
        )

    if func_is_1d:
        if tr:
            func_avg = np.genfromtxt(fname_func)
            LGR.info(f"Loading {fname_func}")
            if apply_filter:
                LGR.info("Applying butterworth filter to {fname_func}")
                func_avg = signal.filter_signal(
                    func_avg, tr, lowcut, highcut, butter_order
                )
        else:
            raise NameError(
                "Provided functional signal, but no TR specified! "
                "Rerun specifying the TR"
            )
    elif func_is_nifti:
        func, dmask, img = io.load_nifti_get_mask(fname_func, dim=4)
        if len(func.shape) < 4:
            raise ValueError(f"Provided functional file {fname_func} is not a 4D file!")
        # Read TR or declare its overwriting
        if tr:
            LGR.warning(f"Forcing TR to be {tr} seconds")
        else:
            tr = img.header["pixdim"][4]

        # Read mask (and mask func) if provided
        if fname_mask:
            _, mask, _ = io.load_nifti_get_mask(fname_mask, is_mask=True)
            if func.shape[:3] != mask.shape:
                raise ValueError(f"{fname_mask} and {fname_func} have different sizes!")
            mask = mask * dmask
            LGR.info(
                f"Masking {os.path.basename(fname_func)} using {os.path.basename(fname_mask)}"
            )
            func = func * mask[..., np.newaxis]
            roiref = os.path.basename(fname_mask)
        else:
            mask = dmask
            LGR.warning(
                f"No mask specified, using any voxel different from 0 in "
                f"{os.path.basename(fname_func)}"
            )
            roiref = os.path.basename(fname_func)

        # Read roi if provided
        if fname_roi:
            _, roi, _ = io.load_nifti_get_mask(fname_roi, is_mask=True)
            if func.shape[:3] != roi.shape:
                raise ValueError(f"{fname_roi} and {fname_func} have different sizes!")
            roi = roi * mask
            roiref = os.path.basename(fname_roi)
        else:
            roi = mask
            LGR.warning(
                f"No ROI specified, using any voxel different from 0 in " f"{roiref}"
            )

        if apply_filter:
            LGR.info(f"Obtaining filtered average signal in {roiref}")
            func_filt = signal.filter_signal(func, tr, lowcut, highcut, butter_order)
            func_avg = func_filt[roi].mean(axis=0)
        else:
            LGR.info(f"Obtaining average signal in {roiref}")
            func_avg = func[roi].mean(axis=0)

    else:
        raise NotImplementedError(
            f"{fname_func} file type is not supported yet, or "
            "the extension was not specified."
        )

    if fname_co2 is None:
        LGR.info(f'Computing "CVR" (approximation) maps using {fname_func} only')
        if func_is_1d:
            LGR.warning("Using an average signal only, solution might be unoptimal.")

            if apply_filter is None:
                LGR.warning(
                    "No filter applied to the input average! You know "
                    "what you are doing, right?"
                )

<<<<<<< HEAD
        if func_is_1d:
            petco2hrf = signal.spc(func_avg)
        elif func_is_nifti:
            # Get the average of the SPC rather than the SPC of the average
            if apply_filter:
                func_filt = signal.filter_signal(func, tr, lowcut, highcut)
                petco2hrf = signal.spc(func_filt[roi]).mean(axis=0)
            else:
                petco2hrf = signal.spc(func[roi].mean(axis=0))
=======
        # Get the SPC of the average rather than the average of the SPC
        # The former is more robust to intrinsic data noise than the latter
        petco2hrf = signal.spc(func_avg)
>>>>>>> 81a87095

        # Reassign fname_co2 to fname_func for later use - calling splitext twice cause .gz
        basename_co2 = os.path.splitext(
            os.path.splitext(f"avg_{os.path.basename(fname_func)}")[0]
        )[0]
        outname = os.path.join(outdir, basename_co2)

        # If freq was declared, upsample the average GM to that.
        # Otherwise, set freq to inverse of TR.
        if freq is None:
            freq = 1 / tr
            LGR.info(f"No frequency declared, using 1/tr ({freq}Hz)")
        else:
            LGR.info(f"Resampling the average fMRI timeseries at {freq}Hz")
            petco2hrf = signal.resample_signal(petco2hrf, 1 / tr, freq)
    else:
        co2_is_phys = io.check_ext(".phys", fname_co2)
        co2_is_1d = io.check_ext(EXT_1D, fname_co2)

        if co2_is_1d:
            if fname_pidx:
                pidx = np.genfromtxt(fname_pidx)
                pidx = pidx.astype(int)
            elif run_conv:
                raise NameError(
                    f"{fname_co2} file is a text file, but no "
                    "file containing its peaks was provided. "
                    " Please provide peak file!"
                )

            if freq is None:
                raise NameError(
                    f"{fname_co2} file is a text file, but no "
                    "frequency was specified. Please provide peak "
                    " file!"
                )

            co2 = np.genfromtxt(fname_co2)
        elif co2_is_phys:
            # Read a phys file!
            phys = load_physio(fname_co2, allow_pickle=True)

            co2 = phys.data
            pidx = phys.peaks
            if freq:
                LGR.warning(f"Forcing CO2 frequency to be {freq} Hz")
            else:
                freq = phys.fs
        else:
            raise NotImplementedError(
                f"{fname_co2} file type is not supported yet, or "
                "the extension was not specified."
            )

        # Set output file & path - calling splitext twice cause .gz
        basename_co2 = os.path.splitext(
            os.path.splitext(os.path.basename(fname_co2))[0]
        )[0]
        outname = os.path.join(outdir, basename_co2)

        # Unless user asks to skip this step, convolve the end tidal signal.
        if run_conv is False:
            petco2hrf = co2
        else:
            petco2hrf = signal.convolve_petco2(co2, pidx, freq, outname)

    # If a regressor directory is not specified, compute the regressors.
    if regr_dir is None:
        regr, regr_shifts = stats.get_regr(
            func_avg,
            petco2hrf,
            tr,
            freq,
            outname,
            lag_max,
            trial_len,
            n_trials,
            ".1D",
            lagged_regression,
            legacy,
            abs_xcorr,
            skip_xcorr,
        )
    elif run_regression:
        try:
            regr = np.genfromtxt(f"{outname}_petco2hrf.1D")
        except IOError:
            LGR.warning(
                f"Regressor {outname}_petco2hrf.1D not found. " "Estimating it."
            )
            regr, regr_shifts = stats.get_regr(
                func_avg,
                petco2hrf,
                tr,
                freq,
                outname,
                lag_max,
                trial_len,
                n_trials,
                ".1D",
                lagged_regression,
                legacy,
                abs_xcorr,
            )

    # Run internal regression if required and possible!
    if func_is_nifti and run_regression:
        LGR.info("Running regression!")

        # Change dimensions in image header before export
        LGR.info("Prepare output image")
        fname_out_func, _ = io.check_ext(
            ".nii.gz", os.path.basename(fname_func), remove=True
        )
        fname_out_func = os.path.join(outdir, fname_out_func)
        newdim = deepcopy(img.header["dim"])
        newdim[0], newdim[4] = 3, 1
        oimg = deepcopy(img)
        oimg.header["dim"] = newdim

        # Compute signal percentage change of functional data
        func = signal.spc(func)

        # Generate polynomial regressors (at least average) and assign them to denoise_matrix
        LGR.info(f"Compute Legendre polynomials up to order {l_degree}")
        denoise_matrix = stats.get_legendre(l_degree, regr.size)

        # Read in eventual denoising factors
        if denoise_matrix_file:
            denoise_matrix_file = io.if_declared_force_type(
                denoise_matrix_file, "list", "denoise_matrix_file"
            )
            for matrix in denoise_matrix_file:
                LGR.info(f"Read confounding factor from {matrix}")
                conf = np.genfromtxt(matrix)
                denoise_matrix = np.hstack([denoise_matrix, conf])
        # Read in eventual extra factors
        if extra_matrix_file:
            extra_matrix_file = io.if_declared_force_type(
                extra_matrix_file, "list", "extra_matrix_file"
            )
            matlist = []
            for matrix in extra_matrix_file:
                LGR.info(f"Read extra factor for orthogonalisation from {matrix}")
                matlist += [np.genfromtxt(matrix)]
            extra_matrix = np.hstack(matlist)
        else:
            extra_matrix = None
        # Read in eventual orthogonalisable factors
        if orthogonalised_matrix_file:
            orthogonalised_matrix_file = io.if_declared_force_type(
                orthogonalised_matrix_file, "list", "orthogonalised_matrix_file"
            )
            matlist = []
            for matrix in orthogonalised_matrix_file:
                LGR.info(f"Read confounding factor from {matrix}")
                matlist += [np.genfromtxt(matrix)]
            orthogonalised_matrix = np.hstack(matlist)
        else:
            orthogonalised_matrix = None

        LGR.info("Compute simple CVR estimation (bulk shift only)")
        x1D = os.path.join(outdir, "mat", "mat_simple.1D")
        beta, tstat, r_square = stats.regression(
            func,
            regr,
            denoise_matrix,
            orthogonalised_matrix,
            extra_matrix,
            mask,
            r2model,
            debug,
            x1D,
        )

        LGR.info("Export bulk shift results")
        if scale_factor is None:
            LGR.warning("Remember: CVR might not be in %BOLD/mmHg!")
        else:
            beta = beta / float(scale_factor)
        # Scale beta by scale factor while exporting (useful to transform V in mmHg)
        LGR.info("Export CVR and T-stat of simple regression")
        io.export_nifti(beta, oimg, f"{fname_out_func}_cvr_simple")
        io.export_nifti(tstat, oimg, f"{fname_out_func}_tstat_simple")

        if debug:
            LGR.debug("Export R^2 volume of simple regression")
            io.export_nifti(r_square, oimg, f"{fname_out_func}_r_square_simple")

        if (
            lagged_regression
            and regr_shifts is not None
            and ((lag_max and lag_step) or lag_map)
        ):
            if lag_max:
                LGR.info(
                    f"Running lagged CVR estimation with max lag = {lag_max}! "
                    "(might take a while...)"
                )
            elif lag_map is not None:
                LGR.info(
                    f"Running lagged CVR estimation with lag map {lag_map}! "
                    "(might take a while...)"
                )
            if legacy:
                nrep = int(lag_max * freq * 2)
            else:
                nrep = int(lag_max * freq * 2) + 1

            if regr_dir:
                outprefix = os.path.join(regr_dir, os.path.split(outname)[1])

            # If user specified a lag map, use that one to regress things
            if lag_map:
                lag, _, _ = io.load_nifti_get_mask(lag_map)
                if func.shape[:3] != lag.shape:
                    raise ValueError(
                        f"{lag_map} and {fname_func} have different sizes!"
                    )

                # Read lag_step and lag_max from file (or try to)
                lag = lag * mask

                lag_list = np.unique(lag)

                if lag_step is None:
                    lag_step = np.unique(lag_list[1:] - lag_list[:-1])
                    if lag_step.size > 1:
                        raise ValueError(
                            f"phys2cvr found different delta lags in {lag_map}"
                        )
                    else:
                        LGR.warning(
                            f"phys2cvr detected a delta lag of {lag_step} seconds"
                        )
                else:
                    LGR.warning(f"Forcing delta lag to be {lag_step}")

                step = int(lag_step * freq)

                if lag_max is None:
                    lag_max = np.abs(lag_list).max()
                    LGR.warning(f"phys2cvr detected a max lag of {lag_max} seconds")
                else:
                    LGR.warning(f"Forcing max lag to be {lag_max}")

                lag_idx = (lag + lag_max) * freq / step

                lag_idx_list = np.unique[lag_idx]

                # Prepare empty matrices
                beta = np.empty_like(lag, dtype="float32")
                tstat = np.empty_like(lag, dtype="float32")

                for i in lag_idx_list:
                    LGR.info(
                        f"Perform L-GLM for lag {lag_list[i]} ({i + 1} of "
                        f"{len(lag_idx_list)}"
                    )
                    try:
                        regr = regr_shifts[:, (i * step)]
                    except NameError:
                        regr = np.genfromtxt(f"{outprefix}_{i:04g}")

                    x1D = os.path.join(outdir, "mat", f"mat_{i:04g}.1D")
                    (beta[lag_idx == i], tstat[lag_idx == i], _) = stats.regression(
                        func[lag_idx == i],
                        regr,
                        denoise_matrix,
                        orthogonalised_matrix,
                        extra_matrix,
                        [lag_idx == i],
                        r2model,
                        debug,
                        x1D,
                    )

            else:
                # Check the number of repetitions first
                if lag_step:
                    step = int(lag_step * freq)
                else:
                    step = 1
                lag_range = list(range(0, nrep, step))
                # Prepare empty matrices
                r_square_all = np.empty(
                    list(func.shape[:3]) + [len(lag_range)], dtype="float32"
                )
                beta_all = np.empty(
                    list(func.shape[:3]) + [len(lag_range)], dtype="float32"
                )
                tstat_all = np.empty(
                    list(func.shape[:3]) + [len(lag_range)], dtype="float32"
                )

                for n, i in enumerate(lag_range):
                    LGR.info(f"Perform L-GLM number {n + 1} of {len(lag_range)}")
                    try:
                        regr = regr_shifts[:, i]
                        LGR.debug(f"Using shift {i} from matrix in memory: {regr}")
                    except NameError:
                        regr = np.genfromtxt(f"{outprefix}_{i:04g}")
                        LGR.debug(f"Reading shift {i} from file {outprefix}_{i:04g}")

                    x1D = os.path.join(outdir, "mat", f"mat_{i:04g}.1D")
                    (
                        beta_all[:, :, :, n],
                        tstat_all[:, :, :, n],
                        r_square_all[:, :, :, n],
                    ) = stats.regression(
                        func,
                        regr,
                        denoise_matrix,
                        orthogonalised_matrix,
                        extra_matrix,
                        mask,
                        r2model,
                        debug,
                        x1D,
                    )

                if debug:
                    LGR.debug("Export all betas, tstats, and R^2 volumes.")
                    newdim_all = deepcopy(img.header["dim"])
                    newdim_all[0], newdim_all[4] = 4, int(len(lag_range))
                    oimg_all = deepcopy(img)
                    oimg_all.header["dim"] = newdim_all
                    io.export_nifti(
                        r_square_all, oimg_all, f"{fname_out_func}_r_square_all"
                    )
                    io.export_nifti(tstat_all, oimg_all, f"{fname_out_func}_tstat_all")
                    io.export_nifti(beta_all, oimg_all, f"{fname_out_func}_beta_all")

                # Find the right lag for CVR estimation
                lag_idx = np.argmax(r_square_all, axis=-1)
                lag = (lag_idx * step) / freq - (mask * lag_max)
                # Express lag map relative to median of the roi
                lag_rel = lag - (mask * np.median(lag[roi]))

                # Run through indexes to pick the right value
                lag_idx_list = np.unique(lag_idx)
                beta = np.empty_like(lag, dtype="float32")
                tstat = np.empty_like(lag, dtype="float32")
                for i in lag_idx_list:
                    beta[lag_idx == i] = beta_all[:, :, :, i][lag_idx == i]
                    tstat[lag_idx == i] = tstat_all[:, :, :, i][lag_idx == i]

            LGR.info("Export fine shift results")
            if scale_factor is None:
                LGR.warning("Remember: CVR might not be in %BOLD/mmHg!")
            else:
                beta = beta / float(scale_factor)

            io.export_nifti(beta, oimg, f"{fname_out_func}_cvr")
            io.export_nifti(tstat, oimg, f"{fname_out_func}_tstat")
            if not lag_map:
                io.export_nifti(lag, oimg, f"{fname_out_func}_lag")
                io.export_nifti(lag_rel, oimg, f"{fname_out_func}_lag_mkrel")

    elif run_regression:
        LGR.warning(
            "The input file is not a nifti volume. At the moment, "
            "regression is not supported for other formats."
        )

    LGR.info("phys2cvr finished! Enjoy your outputs!")


def _main(argv=None):
    options = _get_parser().parse_args(argv)

    options = _check_opt_conf(options)

    save_bash_call(options.fname_func, options.outdir)

    phys2cvr(**vars(options))


if __name__ == "__main__":
    _main(sys.argv[1:])


"""
Copyright 2021, Stefano Moia.

Licensed under the Apache License, Version 2.0 (the "License");
you may not use this file except in compliance with the License.
You may obtain a copy of the License at

http://www.apache.org/licenses/LICENSE-2.0

Unless required by applicable law or agreed to in writing, software
distributed under the License is distributed on an "AS IS" BASIS,
WITHOUT WARRANTIES OR CONDITIONS OF ANY KIND, either express or implied.
See the License for the specific language governing permissions and
limitations under the License.
"""<|MERGE_RESOLUTION|>--- conflicted
+++ resolved
@@ -401,21 +401,9 @@
                     "what you are doing, right?"
                 )
 
-<<<<<<< HEAD
-        if func_is_1d:
-            petco2hrf = signal.spc(func_avg)
-        elif func_is_nifti:
-            # Get the average of the SPC rather than the SPC of the average
-            if apply_filter:
-                func_filt = signal.filter_signal(func, tr, lowcut, highcut)
-                petco2hrf = signal.spc(func_filt[roi]).mean(axis=0)
-            else:
-                petco2hrf = signal.spc(func[roi].mean(axis=0))
-=======
         # Get the SPC of the average rather than the average of the SPC
         # The former is more robust to intrinsic data noise than the latter
         petco2hrf = signal.spc(func_avg)
->>>>>>> 81a87095
 
         # Reassign fname_co2 to fname_func for later use - calling splitext twice cause .gz
         basename_co2 = os.path.splitext(
